use std::mem::replace;

#[cfg(feature = "ssl")]
use openssl::ssl::SslStream;
#[cfg(feature = "nativetls")]
use native_tls::TlsStream as SslStream;
use url;

use frame::Frame;
use handler::Handler;
use handshake::{Handshake, Request, Response};
use message::Message;
use protocol::{CloseCode, OpCode};
use result::{Error, Kind, Result};
<<<<<<< HEAD
use util::{Timeout, Token};
#[cfg(any(feature = "ssl", feature = "nativetls"))]
=======
#[cfg(feature = "ssl")]
>>>>>>> 0a1f853c
use util::TcpStream;
use util::{Timeout, Token};

use super::context::{Compressor, Decompressor};

/// Deflate Extension Handler Settings
#[derive(Debug, Clone, Copy)]
pub struct DeflateSettings {
    /// The max size of the sliding window. If the other endpoint selects a smaller size, that size
    /// will be used instead. This must be an integer between 9 and 15 inclusive.
    /// Default: 15
    pub max_window_bits: u8,
    /// Indicates whether to ask the other endpoint to reset the sliding window for each message.
    /// Default: false
    pub request_no_context_takeover: bool,
    /// Indicates whether this endpoint will agree to reset the sliding window for each message it
    /// compresses. If this endpoint won't agree to reset the sliding window, then the handshake
    /// will fail if this endpoint is a client and the server requests no context takeover.
    /// Default: true
    pub accept_no_context_takeover: bool,
    /// The number of WebSocket frames to store when defragmenting an incoming fragmented
    /// compressed message.
    /// This setting may be different from the `fragments_capacity` setting of the WebSocket in order to
    /// allow for differences between compressed and uncompressed messages.
    /// Default: 10
    pub fragments_capacity: usize,
    /// Indicates whether the extension handler will reallocate if the `fragments_capacity` is
    /// exceeded. If this is not true, a capacity error will be triggered instead.
    /// Default: true
    pub fragments_grow: bool,
}

impl Default for DeflateSettings {
    fn default() -> DeflateSettings {
        DeflateSettings {
            max_window_bits: 15,
            request_no_context_takeover: false,
            accept_no_context_takeover: true,
            fragments_capacity: 10,
            fragments_grow: true,
        }
    }
}

/// Utility for applying the permessage-deflate extension to a handler with particular deflate
/// settings.
#[derive(Debug, Clone, Copy)]
pub struct DeflateBuilder {
    settings: DeflateSettings,
}

impl DeflateBuilder {
    /// Create a new DeflateBuilder with the default settings.
    pub fn new() -> DeflateBuilder {
        DeflateBuilder {
            settings: DeflateSettings::default(),
        }
    }

    /// Configure the DeflateBuilder with the given deflate settings.
    pub fn with_settings(&mut self, settings: DeflateSettings) -> &mut DeflateBuilder {
        self.settings = settings;
        self
    }

    /// Wrap another handler in with a deflate handler as configured.
    pub fn build<H: Handler>(&self, handler: H) -> DeflateHandler<H> {
        DeflateHandler {
            com: Compressor::new(self.settings.max_window_bits as i8),
            dec: Decompressor::new(self.settings.max_window_bits as i8),
            fragments: Vec::with_capacity(self.settings.fragments_capacity),
            compress_reset: false,
            decompress_reset: false,
            pass: false,
            settings: self.settings,
            inner: handler,
        }
    }
}

/// A WebSocket handler that implements the permessage-deflate extension.
///
/// This handler wraps a child handler and proxies all handler methods to it. The handler will
/// decompress incoming WebSocket message frames in their reserved bits match the
/// permessage-deflate specification and pass them to the child handler. Message frames sent from
/// the child handler will be compressed and sent to the other endpoint using deflate compression.
pub struct DeflateHandler<H: Handler> {
    com: Compressor,
    dec: Decompressor,
    fragments: Vec<Frame>,
    compress_reset: bool,
    decompress_reset: bool,
    pass: bool,
    settings: DeflateSettings,
    inner: H,
}

impl<H: Handler> DeflateHandler<H> {
    /// Wrap a child handler to provide the permessage-deflate extension.
    pub fn new(handler: H) -> DeflateHandler<H> {
        trace!("Using permessage-deflate handler.");
        let settings = DeflateSettings::default();
        DeflateHandler {
            com: Compressor::new(settings.max_window_bits as i8),
            dec: Decompressor::new(settings.max_window_bits as i8),
            fragments: Vec::with_capacity(settings.fragments_capacity),
            compress_reset: false,
            decompress_reset: false,
            pass: false,
            settings: settings,
            inner: handler,
        }
    }

    #[doc(hidden)]
    #[inline]
    fn decline(&mut self, mut res: Response) -> Result<Response> {
        trace!("Declined permessage-deflate offer");
        self.pass = true;
        res.remove_extension("permessage-deflate");
        Ok(res)
    }
}

impl<H: Handler> Handler for DeflateHandler<H> {
    fn build_request(&mut self, url: &url::Url) -> Result<Request> {
        let mut req = self.inner.build_request(url)?;
        let mut req_ext = String::with_capacity(100);
        req_ext.push_str("permessage-deflate");
        if self.settings.max_window_bits < 15 {
            req_ext.push_str(&format!(
                "; client_max_window_bits={}; server_max_window_bits={}",
                self.settings.max_window_bits, self.settings.max_window_bits
            ))
        } else {
            req_ext.push_str("; client_max_window_bits")
        }
        if self.settings.request_no_context_takeover {
            req_ext.push_str("; server_no_context_takeover")
        }
        req.add_extension(&req_ext);
        Ok(req)
    }

    fn on_request(&mut self, req: &Request) -> Result<Response> {
        let mut res = self.inner.on_request(req)?;

        'ext: for req_ext in req.extensions()?
            .iter()
            .filter(|&&ext| ext.contains("permessage-deflate"))
        {
            let mut res_ext = String::with_capacity(req_ext.len());
            let mut s_takeover = false;
            let mut c_takeover = false;
            let mut s_max = false;
            let mut c_max = false;

            for param in req_ext.split(';') {
                match param.trim() {
                    "permessage-deflate" => res_ext.push_str("permessage-deflate"),
                    "server_no_context_takeover" => {
                        if s_takeover {
                            return self.decline(res);
                        } else {
                            s_takeover = true;
                            if self.settings.accept_no_context_takeover {
                                self.compress_reset = true;
                                res_ext.push_str("; server_no_context_takeover");
                            } else {
                                continue 'ext;
                            }
                        }
                    }
                    "client_no_context_takeover" => {
                        if c_takeover {
                            return self.decline(res);
                        } else {
                            c_takeover = true;
                            self.decompress_reset = true;
                            res_ext.push_str("; client_no_context_takeover");
                        }
                    }
                    param if param.starts_with("server_max_window_bits") => {
                        if s_max {
                            return self.decline(res);
                        } else {
                            s_max = true;
                            let mut param_iter = param.split('=');
                            param_iter.next(); // we already know the name
                            if let Some(window_bits_str) = param_iter.next() {
                                if let Ok(window_bits) = window_bits_str.trim().parse() {
                                    if window_bits >= 9 && window_bits <= 15 {
                                        if window_bits < self.settings.max_window_bits as i8 {
                                            self.com = Compressor::new(window_bits);
                                            res_ext.push_str("; ");
                                            res_ext.push_str(param)
                                        }
                                    } else {
                                        return self.decline(res);
                                    }
                                } else {
                                    return self.decline(res);
                                }
                            }
                        }
                    }
                    param if param.starts_with("client_max_window_bits") => {
                        if c_max {
                            return self.decline(res);
                        } else {
                            c_max = true;
                            let mut param_iter = param.split('=');
                            param_iter.next(); // we already know the name
                            if let Some(window_bits_str) = param_iter.next() {
                                if let Ok(window_bits) = window_bits_str.trim().parse() {
                                    if window_bits >= 9 && window_bits <= 15 {
                                        if window_bits < self.settings.max_window_bits as i8 {
                                            self.dec = Decompressor::new(window_bits);
                                            res_ext.push_str("; ");
                                            res_ext.push_str(param);
                                            continue;
                                        }
                                    } else {
                                        return self.decline(res);
                                    }
                                } else {
                                    return self.decline(res);
                                }
                            }
                            res_ext.push_str("; ");
                            res_ext.push_str(&format!(
                                "client_max_window_bits={}",
                                self.settings.max_window_bits
                            ))
                        }
                    }
                    _ => {
                        // decline all extension offers because we got a bad parameter
                        return self.decline(res);
                    }
                }
            }

            if !res_ext.contains("client_no_context_takeover")
                && self.settings.request_no_context_takeover
            {
                self.decompress_reset = true;
                res_ext.push_str("; client_no_context_takeover");
            }

            if !res_ext.contains("server_max_window_bits") {
                res_ext.push_str("; ");
                res_ext.push_str(&format!(
                    "server_max_window_bits={}",
                    self.settings.max_window_bits
                ))
            }

            if !res_ext.contains("client_max_window_bits") && self.settings.max_window_bits < 15 {
                continue;
            }

            res.add_extension(&res_ext);
            return Ok(res);
        }
        self.decline(res)
    }

    fn on_response(&mut self, res: &Response) -> Result<()> {
        if let Some(res_ext) = res.extensions()?
            .iter()
            .find(|&&ext| ext.contains("permessage-deflate"))
        {
            let mut name = false;
            let mut s_takeover = false;
            let mut c_takeover = false;
            let mut s_max = false;
            let mut c_max = false;

            for param in res_ext.split(';') {
                match param.trim() {
                    "permessage-deflate" => {
                        if name {
                            return Err(Error::new(
                                Kind::Protocol,
                                format!("Duplicate extension name permessage-deflate"),
                            ));
                        } else {
                            name = true;
                        }
                    }
                    "server_no_context_takeover" => {
                        if s_takeover {
                            return Err(Error::new(
                                Kind::Protocol,
                                format!("Duplicate extension parameter server_no_context_takeover"),
                            ));
                        } else {
                            s_takeover = true;
                            self.decompress_reset = true;
                        }
                    }
                    "client_no_context_takeover" => {
                        if c_takeover {
                            return Err(Error::new(
                                Kind::Protocol,
                                format!("Duplicate extension parameter client_no_context_takeover"),
                            ));
                        } else {
                            c_takeover = true;
                            if self.settings.accept_no_context_takeover {
                                self.compress_reset = true;
                            } else {
                                return Err(Error::new(
                                    Kind::Protocol,
                                    format!("The client requires context takeover."),
                                ));
                            }
                        }
                    }
                    param if param.starts_with("server_max_window_bits") => {
                        if s_max {
                            return Err(Error::new(
                                Kind::Protocol,
                                format!("Duplicate extension parameter server_max_window_bits"),
                            ));
                        } else {
                            s_max = true;
                            let mut param_iter = param.split('=');
                            param_iter.next(); // we already know the name
                            if let Some(window_bits_str) = param_iter.next() {
                                if let Ok(window_bits) = window_bits_str.trim().parse() {
                                    if window_bits >= 9 && window_bits <= 15 {
                                        if window_bits as u8 != self.settings.max_window_bits {
                                            self.dec = Decompressor::new(window_bits);
                                        }
                                    } else {
                                        return Err(Error::new(
                                            Kind::Protocol,
                                            format!(
                                                "Invalid server_max_window_bits parameter: {}",
                                                window_bits
                                            ),
                                        ));
                                    }
                                } else {
                                    return Err(Error::new(
                                        Kind::Protocol,
                                        format!(
                                            "Invalid server_max_window_bits parameter: {}",
                                            window_bits_str
                                        ),
                                    ));
                                }
                            }
                        }
                    }
                    param if param.starts_with("client_max_window_bits") => {
                        if c_max {
                            return Err(Error::new(
                                Kind::Protocol,
                                format!("Duplicate extension parameter client_max_window_bits"),
                            ));
                        } else {
                            c_max = true;
                            let mut param_iter = param.split('=');
                            param_iter.next(); // we already know the name
                            if let Some(window_bits_str) = param_iter.next() {
                                if let Ok(window_bits) = window_bits_str.trim().parse() {
                                    if window_bits >= 9 && window_bits <= 15 {
                                        if window_bits as u8 != self.settings.max_window_bits {
                                            self.com = Compressor::new(window_bits);
                                        }
                                    } else {
                                        return Err(Error::new(
                                            Kind::Protocol,
                                            format!(
                                                "Invalid client_max_window_bits parameter: {}",
                                                window_bits
                                            ),
                                        ));
                                    }
                                } else {
                                    return Err(Error::new(
                                        Kind::Protocol,
                                        format!(
                                            "Invalid client_max_window_bits parameter: {}",
                                            window_bits_str
                                        ),
                                    ));
                                }
                            }
                        }
                    }
                    param => {
                        // fail the connection because we got a bad parameter
                        return Err(Error::new(
                            Kind::Protocol,
                            format!("Bad extension parameter: {}", param),
                        ));
                    }
                }
            }
        } else {
            self.pass = true
        }

        Ok(())
    }

    fn on_frame(&mut self, mut frame: Frame) -> Result<Option<Frame>> {
        if !self.pass && !frame.is_control() {
            if !self.fragments.is_empty() || frame.has_rsv1() {
                frame.set_rsv1(false);

                if !frame.is_final() {
                    self.fragments.push(frame);
                    return Ok(None);
                } else {
                    if frame.opcode() == OpCode::Continue {
                        if self.fragments.is_empty() {
                            return Err(Error::new(
                                Kind::Protocol,
                                "Unable to reconstruct fragmented message. No first frame.",
                            ));
                        } else {
                            if !self.settings.fragments_grow
                                && self.settings.fragments_capacity == self.fragments.len()
                            {
                                return Err(Error::new(Kind::Capacity, "Exceeded max fragments."));
                            } else {
                                self.fragments.push(frame);
                            }

                            // it's safe to unwrap because of the above check for empty
                            let opcode = self.fragments.first().unwrap().opcode();
                            let size = self.fragments
                                .iter()
                                .fold(0, |len, frame| len + frame.payload().len());
                            let mut compressed = Vec::with_capacity(size);
                            let mut decompressed = Vec::with_capacity(size * 2);
                            for frag in replace(
                                &mut self.fragments,
                                Vec::with_capacity(self.settings.fragments_capacity),
                            ) {
                                compressed.extend(frag.into_data())
                            }

                            compressed.extend(&[0, 0, 255, 255]);
                            self.dec.decompress(&compressed, &mut decompressed)?;
                            frame = Frame::message(decompressed, opcode, true);
                        }
                    } else {
                        let mut decompressed = Vec::with_capacity(frame.payload().len() * 2);
                        frame.payload_mut().extend(&[0, 0, 255, 255]);

                        self.dec.decompress(frame.payload(), &mut decompressed)?;

                        *frame.payload_mut() = decompressed;
                    }

                    if self.decompress_reset {
                        self.dec.reset()?
                    }
                }
            }
        }
        self.inner.on_frame(frame)
    }

    fn on_send_frame(&mut self, frame: Frame) -> Result<Option<Frame>> {
        if let Some(mut frame) = self.inner.on_send_frame(frame)? {
            if !self.pass && !frame.is_control() {
                debug_assert!(
                    frame.is_final(),
                    "Received non-final frame from upstream handler!"
                );
                debug_assert!(
                    frame.opcode() != OpCode::Continue,
                    "Received continue frame from upstream handler!"
                );

                frame.set_rsv1(true);
                let mut compressed = Vec::with_capacity(frame.payload().len());
                self.com.compress(frame.payload(), &mut compressed)?;
                let len = compressed.len();
                compressed.truncate(len - 4);
                *frame.payload_mut() = compressed;

                if self.compress_reset {
                    self.com.reset()?
                }
            }
            Ok(Some(frame))
        } else {
            Ok(None)
        }
    }

    #[inline]
    fn on_shutdown(&mut self) {
        self.inner.on_shutdown()
    }

    #[inline]
    fn on_open(&mut self, shake: Handshake) -> Result<()> {
        self.inner.on_open(shake)
    }

    #[inline]
    fn on_message(&mut self, msg: Message) -> Result<()> {
        self.inner.on_message(msg)
    }

    #[inline]
    fn on_close(&mut self, code: CloseCode, reason: &str) {
        self.inner.on_close(code, reason)
    }

    #[inline]
    fn on_error(&mut self, err: Error) {
        self.inner.on_error(err)
    }

    #[inline]
    fn on_timeout(&mut self, event: Token) -> Result<()> {
        self.inner.on_timeout(event)
    }

    #[inline]
    fn on_new_timeout(&mut self, tok: Token, timeout: Timeout) -> Result<()> {
        self.inner.on_new_timeout(tok, timeout)
    }

    #[inline]
    #[cfg(any(feature = "ssl", feature = "nativetls"))]
    fn upgrade_ssl_client(
        &mut self,
        stream: TcpStream,
        url: &url::Url,
    ) -> Result<SslStream<TcpStream>> {
        self.inner.upgrade_ssl_client(stream, url)
    }

    #[inline]
    #[cfg(any(feature = "ssl", feature = "nativetls"))]
    fn upgrade_ssl_server(&mut self, stream: TcpStream) -> Result<SslStream<TcpStream>> {
        self.inner.upgrade_ssl_server(stream)
    }
}<|MERGE_RESOLUTION|>--- conflicted
+++ resolved
@@ -12,12 +12,7 @@
 use message::Message;
 use protocol::{CloseCode, OpCode};
 use result::{Error, Kind, Result};
-<<<<<<< HEAD
-use util::{Timeout, Token};
 #[cfg(any(feature = "ssl", feature = "nativetls"))]
-=======
-#[cfg(feature = "ssl")]
->>>>>>> 0a1f853c
 use util::TcpStream;
 use util::{Timeout, Token};
 
